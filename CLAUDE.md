--- conflicted
+++ resolved
@@ -120,11 +120,8 @@
 **Approval**: Register → `approved: false` → wait → admin WebSocket notified → approve button → **timing starts** → student checks → quiz begins
 **Randomization**: Load YAML → register → `random.shuffle()` → store `question_order` per-user → client receives array → JS reorders → persists across sessions
 **Admin**: Switch quiz → reset all state (users, progress, responses) → new CSV → session isolation
-<<<<<<< HEAD
 **Live Stats Groups**: Users display in "In Progress" group → answer questions → complete final question → automatically move to "Completed" group with `completed: true` flag in WebSocket
-=======
 **Tunnel**: Initialize → check/generate keys → admin clicks connect → fetch server config → create SSH connection → forward remote Unix socket to local port (forward_remote_path_to_port) → broadcast public URL via WebSocket → auto-reconnect on disconnect
->>>>>>> 257db33b
 
 **Setup**: Parallel testing with ports 8080-8087, `custom_webquiz_server` fixture auto-cleans directories, `conftest.py` for shared fixtures
 
