<!DOCTYPE html>
<html lang="en">
<head>
    <meta charset="UTF-8">
    <meta name="viewport" content="width=device-width, initial-scale=1.0">
    <title>WebQuiz Live Stats</title>
    <style>
        :root {
            --bg-color: #f5f5f5;
            --container-bg: white;
            --text-color: #333;
            --border-color: #ddd;
            --think-color: #fff3cd;
            --ok-color: #d4edda;
            --fail-color: #f8d7da;
            --empty-color: #e9ecef;
            --header-bg: #007bff;
            --header-color: white;
        }

        html, body {
            font-family: Arial, sans-serif;
            margin: 0;
            padding: 0;
            height: 100%;
            background-color: var(--bg-color);
            color: var(--text-color);
        }

        body {
            display: flex;
            flex-direction: column;
            padding: 20px;
            box-sizing: border-box;
        }

        .header {
            background: var(--header-bg);
            color: var(--header-color);
            padding: 20px;
            border-radius: 10px;
            margin-bottom: 20px;
            text-align: center;
        }

        .header h1 {
            margin: 0 0 10px 0;
        }

        .connection-status {
            padding: 10px;
            border-radius: 5px;
            margin-bottom: 20px;
            text-align: center;
            font-weight: bold;
            flex-shrink: 0;
        }

        .connected {
            background: var(--ok-color);
            color: #155724;
        }

        .disconnected {
            background: var(--fail-color);
            color: #721c24;
        }

        .connecting {
            background: var(--think-color);
            color: #856404;
        }

        .filter-bar {
            display: flex;
            gap: 10px;
            justify-content: center;
            margin-bottom: 20px;
            flex-wrap: wrap;
            flex-shrink: 0;
        }

        .filter-button {
            padding: 10px 20px;
            border: 2px solid var(--border-color);
            background: var(--container-bg);
            color: var(--text-color);
            border-radius: 8px;
            cursor: pointer;
            font-size: 16px;
            font-weight: bold;
            transition: all 0.3s ease;
            display: flex;
            align-items: center;
            gap: 8px;
        }

        .filter-button:hover {
            background: #f0f0f0;
            transform: translateY(-2px);
            box-shadow: 0 4px 8px rgba(0,0,0,0.1);
        }

        .filter-button.active {
            background: var(--header-bg);
            color: var(--header-color);
            border-color: var(--header-bg);
        }

        .filter-badge {
            background: rgba(0, 0, 0, 0.2);
            padding: 2px 8px;
            border-radius: 10px;
            font-size: 12px;
            min-width: 20px;
            text-align: center;
        }

        .filter-button.active .filter-badge {
            background: rgba(255, 255, 255, 0.3);
        }

        .stats-container {
            background: var(--container-bg);
            border-radius: 10px;
            box-shadow: 0 2px 10px rgba(0,0,0,0.1);
            overflow: hidden;
            flex: 1;
            display: flex;
            flex-direction: column;
            min-height: 0;
        }

        .group-section {
            display: flex;
            flex-direction: column;
            min-height: 0;
            flex: 1;
        }

        .stats-table {
            width: 100%;
            border-collapse: collapse;
            min-width: 600px;
        }

        .stats-table th,
        .stats-table td {
            padding: 12px;
            text-align: center;
            border: 1px solid var(--border-color);
        }

        .stats-table th {
            background: var(--header-bg);
            color: var(--header-color);
            font-weight: bold;
            position: sticky;
            top: 0;
            z-index: 10;
        }

        .stats-table .username-header {
            background: var(--header-bg);
            color: var(--header-color);
            font-weight: bold;
            text-align: left;
            width: 150px;
            position: sticky;
            left: 0;
            z-index: 11;
        }

        .stats-table .username-cell {
            background: var(--container-bg);
            font-weight: bold;
            text-align: left;
            position: sticky;
            left: 0;
            z-index: 5;
            border-right: 2px solid var(--border-color);
        }

        .state-cell {
            width: 80px;
            height: 50px;
            font-size: 14px;
            font-weight: bold;
            position: relative;
            padding: 4px;
        }

        .cell-content {
            display: flex;
            flex-direction: column;
            align-items: center;
            justify-content: center;
            height: 100%;
        }

        .state-icon {
            font-size: 18px;
            line-height: 1;
        }

        .time-display {
            font-size: 10px;
            font-weight: normal;
            opacity: 0.8;
            margin-top: 2px;
            line-height: 1;
        }

        .state-think {
            background: var(--think-color);
            color: #856404;
        }

        .state-ok {
            background: var(--ok-color);
            color: #155724;
        }

        .state-fail {
            background: var(--fail-color);
            color: #721c24;
        }

        .state-empty {
            background: var(--empty-color);
            color: #6c757d;
        }

        .no-data {
            text-align: center;
            padding: 40px;
            color: #6c757d;
            font-style: italic;
        }

        /* Statistics styling */
        .question-header {
            display: flex;
            flex-direction: column;
            align-items: center;
            padding: 5px;
        }

        .question-text {
            font-weight: bold;
            text-align: center;
            margin-bottom: 4px;
        }

        .question-stats {
            font-size: 11px;
            font-weight: normal;
            color: #dddddd;
            background: rgba(0,0,0,0.1);
            padding: 2px 6px;
            border-radius: 3px;
        }

        .username-text {
            font-weight: bold;
        }

        .user-stats {
            font-size: 11px;
            font-weight: normal;
            color: #666;
            background: rgba(0,0,0,0.1);
            padding: 2px 6px;
            border-radius: 3px;
            margin-top: 4px;
            text-align: center;
        }

        .image-header .question-stats {
            margin-top: 4px;
        }

        .table-wrapper {
            overflow: auto;
            flex: 1;
            height: 100%;
        }

        .legend {
            display: flex;
            justify-content: center;
            gap: 20px;
            margin: 20px 0;
            flex-wrap: wrap;
            flex-shrink: 0;
        }

        .legend-item {
            display: flex;
            align-items: center;
            gap: 8px;
            padding: 8px 12px;
            border-radius: 5px;
            font-size: 14px;
            font-weight: bold;
        }

        .quiz-info {
            background: var(--container-bg);
            padding: 15px;
            border-radius: 8px;
            margin-bottom: 20px;
            text-align: center;
            box-shadow: 0 2px 5px rgba(0,0,0,0.1);
            flex-shrink: 0;
        }

        .image-header {
            display: flex;
            flex-direction: column;
            align-items: center;
            padding: 5px;
        }

        .header-image {
            max-width: 40px;
            max-height: 40px;
            object-fit: cover;
            border-radius: 3px;
            margin-bottom: 4px;
            box-shadow: 0 1px 3px rgba(0,0,0,0.2);
        }

        .image-filename {
            text-align: center;
            line-height: 1.1;
            max-width: 80px;
            word-break: break-all;
            overflow: hidden;
            text-overflow: ellipsis;
            display: -webkit-box;
            -webkit-line-clamp: 2;
            -webkit-box-orient: vertical;
        }

        @media (max-width: 768px) {
            body {
                padding: 10px;
            }

            .legend {
                margin: 10px 0;
            }

            .quiz-info {
                padding: 10px;
                margin-bottom: 10px;
            }

            .stats-table th,
            .stats-table td {
                padding: 8px 4px;
            }

            .username-header,
            .username-cell {
                width: 100px;
            }

            .state-cell {
                width: 60px;
                height: 40px;
                font-size: 12px;
            }

            .state-icon {
                font-size: 14px;
            }

            .time-display {
                font-size: 8px;
            }
        }
    </style>
</head>
<body>
    <div id="connectionStatus" class="connection-status" style="display: none;">
    </div>

    <!-- Filter Bar -->
    <div class="filter-bar">
        <button class="filter-button active" id="filterAll" onclick="window.liveStatsClient.setFilter('all')">
            <span>All</span>
            <span class="filter-badge" id="countAll">0</span>
        </button>
        <button class="filter-button" id="filterInProgress" onclick="window.liveStatsClient.setFilter('inProgress')">
            <span>🔄 In Progress</span>
            <span class="filter-badge" id="countInProgress">0</span>
        </button>
        <button class="filter-button" id="filterCompleted" onclick="window.liveStatsClient.setFilter('completed')">
            <span>✅ Completed</span>
            <span class="filter-badge" id="countCompleted">0</span>
        </button>
    </div>

    <div class="stats-container">
        <!-- Single table that shows filtered users -->
        <div id="statsSection" class="group-section" style="display: none;">
            <div class="table-wrapper">
                <table class="stats-table" id="statsTable">
                    <thead>
                        <tr id="statsHeader">
                            <th class="username-header">User</th>
                        </tr>
                    </thead>
                    <tbody id="statsBody">
                    </tbody>
                </table>
            </div>
        </div>

        <!-- No data message -->
        <div id="noDataMessage" class="no-data" style="padding: 40px; text-align: center;">
            Waiting for users to join the quiz...
        </div>
    </div>

    <script>
        class LiveStatsClient {
            constructor() {
                this.ws = null;
                this.users = {};
                this.liveStats = {};
                this.completedUsers = {};  // user_id -> boolean (completed status)
                this.completionTimes = {};  // user_id -> ISO timestamp when completed
                this.questions = [];
                this.totalQuestions = 0;
                this.currentQuiz = null;
                this.userStatistics = {};  // user_id -> {correct_count, total_answered}
                this.questionStatistics = {};  // question_id -> {correct_count, total_attempts}
                this.reconnectAttempts = 0;
                this.maxReconnectAttempts = 5;
                this.reconnectDelay = 1000;
                this.currentFilter = 'all';  // 'all', 'inProgress', 'completed'

                this.statusElement = document.getElementById('connectionStatus');
                this.quizInfoElement = document.getElementById('quizInfo');
                this.currentQuizElement = document.getElementById('currentQuiz');
                this.totalQuestionsElement = document.getElementById('totalQuestions');
                this.activeUsersElement = document.getElementById('activeUsers');

                // Single table elements
                this.statsSection = document.getElementById('statsSection');
                this.statsHeader = document.getElementById('statsHeader');
                this.statsBody = document.getElementById('statsBody');

                // Filter elements
                this.filterAll = document.getElementById('filterAll');
                this.filterInProgress = document.getElementById('filterInProgress');
                this.filterCompleted = document.getElementById('filterCompleted');
                this.countAll = document.getElementById('countAll');
                this.countInProgress = document.getElementById('countInProgress');
                this.countCompleted = document.getElementById('countCompleted');

                // No data message
                this.noDataMessage = document.getElementById('noDataMessage');

                // Make this instance globally accessible for onclick handlers
                window.liveStatsClient = this;

                this.connect();
            }

            setFilter(filter) {
                this.currentFilter = filter;

                // Update active button state
                this.filterAll.classList.remove('active');
                this.filterInProgress.classList.remove('active');
                this.filterCompleted.classList.remove('active');

                if (filter === 'all') {
                    this.filterAll.classList.add('active');
                } else if (filter === 'inProgress') {
                    this.filterInProgress.classList.add('active');
                } else if (filter === 'completed') {
                    this.filterCompleted.classList.add('active');
                }

                // Rebuild table with current filter
                this.buildTable();
            }

            connect() {
                const protocol = window.location.protocol === 'https:' ? 'wss:' : 'ws:';
                const wsUrl = `${protocol}//${window.location.host}/ws/live-stats`;

                this.hideStatus();

                try {
                    this.ws = new WebSocket(wsUrl);

                    this.ws.onopen = () => {
                        this.hideStatus();
                        this.reconnectAttempts = 0;
                        console.log('WebSocket connected');
                    };

                    this.ws.onmessage = (event) => {
                        try {
                            const data = JSON.parse(event.data);
                            this.handleMessage(data);
                        } catch (error) {
                            console.error('Error parsing WebSocket message:', error);
                        }
                    };

                    this.ws.onclose = () => {
                        this.updateStatus('disconnected', '🔴 Disconnected from server');
                        console.log('WebSocket disconnected');
                        this.scheduleReconnect();
                    };

                    this.ws.onerror = (error) => {
                        console.error('WebSocket error:', error);
                        this.updateStatus('disconnected', '🔴 Connection error');
                    };

                } catch (error) {
                    console.error('Error creating WebSocket:', error);
                    this.updateStatus('disconnected', '🔴 Failed to connect');
                    this.scheduleReconnect();
                }
            }

            scheduleReconnect() {
                if (this.reconnectAttempts < this.maxReconnectAttempts) {
                    this.reconnectAttempts++;
                    const delay = this.reconnectDelay * Math.pow(2, this.reconnectAttempts - 1);

                    this.updateStatus('connecting', `🔄 Reconnecting in ${delay/1000}s... (${this.reconnectAttempts}/${this.maxReconnectAttempts})`);

                    setTimeout(() => {
                        this.connect();
                    }, delay);
                } else {
                    this.updateStatus('disconnected', '🔴 Failed to reconnect. Refresh page to try again.');
                }
            }

            updateStatus(status, message) {
                this.statusElement.className = `connection-status ${status}`;
                this.statusElement.textContent = message;
                this.statusElement.style.display = 'block';
            }

            hideStatus() {
                this.statusElement.style.display = 'none';
            }

            handleMessage(data) {
                switch (data.type) {
                    case 'initial_state':
                        this.handleInitialState(data);
                        break;
                    case 'user_registered':
                        this.handleUserRegistered(data);
                        break;
                    case 'state_update':
                        this.handleStateUpdate(data);
                        break;
                    case 'quiz_switched':
                        this.handleQuizSwitched(data);
                        break;
                    case 'pong':
                        // Keep-alive response
                        break;
                    default:
                        console.log('Unknown message type:', data.type);
                }
            }

            handleInitialState(data) {
                this.users = data.users || {};
                this.liveStats = this.normalizeStatsData(data.live_stats || {});
                this.completedUsers = data.completed_users || {};
                this.completionTimes = data.completion_times || {};
                this.questions = data.questions || [];
                this.totalQuestions = data.total_questions || 0;
                this.currentQuiz = data.current_quiz || 'No quiz selected';

                // Calculate statistics client-side
                this.calculateStatistics();

                this.updateQuizInfo();
                this.buildTable();
            }

            normalizeStatsData(liveStats) {
                // Convert old format to new format if needed
                const normalized = {};
                for (const userId in liveStats) {
                    normalized[userId] = {};
                    for (const questionId in liveStats[userId]) {
                        const value = liveStats[userId][questionId];
                        if (typeof value === 'string') {
                            // Old format: just the state
                            normalized[userId][questionId] = {
                                state: value,
                                time_taken: null
                            };
                        } else {
                            // New format: object with state and time_taken
                            normalized[userId][questionId] = value;
                        }
                    }
                }
                return normalized;
            }

            handleUserRegistered(data) {
                this.users[data.user_id] = data.username;
                if (!this.liveStats[data.user_id]) {
                    this.liveStats[data.user_id] = {};
                }
                this.liveStats[data.user_id][data.question_id] = {
                    state: data.state,
                    time_taken: data.time_taken
                };

                // New users are not completed yet
                this.completedUsers[data.user_id] = false;

                // Calculate statistics client-side
                this.calculateStatistics();

                this.updateQuizInfo();
                this.buildTable();
            }

            handleStateUpdate(data) {
                const userId = data.user_id;
                const questionId = data.question_id;
                const newState = data.state;
                const timeTaken = data.time_taken;
                const completed = data.completed || false;
                const completedAt = data.completed_at;

                // Check if user is moving from in-progress to completed
                const wasCompleted = this.completedUsers[userId] || false;
                const isNowCompleted = completed;

                // Get old state for incremental stats update
                const oldState = (this.liveStats[userId] && this.liveStats[userId][questionId])
                    ? this.liveStats[userId][questionId].state
                    : 'empty';

                // Update live stats
                if (!this.liveStats[userId]) {
                    this.liveStats[userId] = {};
                }
                this.liveStats[userId][questionId] = {
                    state: newState,
                    time_taken: timeTaken
                };

                // Update completion status and time
                this.completedUsers[userId] = isNowCompleted;
                if (isNowCompleted && completedAt) {
                    this.completionTimes[userId] = completedAt;
                }

                // Update statistics incrementally
                this.updateStatisticsIncremental(userId, questionId, oldState, newState);

                // If user moved groups, rebuild tables completely
                if (!wasCompleted && isNowCompleted) {
                    this.buildTable();
                } else {
                    // Update only the affected cell
                    this.updateCell(userId, questionId, newState, timeTaken);

                    // Update affected headers/stats
                    this.updateQuestionHeader(questionId);
                    this.updateUserStats(userId);
                }
            }

            handleQuizSwitched(data) {
                this.users = {};
                this.liveStats = {};
                this.completedUsers = {};
                this.questions = data.questions || [];
                this.totalQuestions = data.total_questions || 0;
                this.currentQuiz = data.current_quiz || 'No quiz selected';

                // Calculate statistics client-side
                this.calculateStatistics();

                this.updateQuizInfo();
                this.buildTable();
            }

            calculateStatistics() {
                // Calculate user statistics
                this.userStatistics = {};
                for (const userId in this.liveStats) {
                    let correctCount = 0;
                    let totalAnswered = 0;

                    for (const questionId in this.liveStats[userId]) {
                        const state = this.liveStats[userId][questionId].state;
                        if (state === 'ok' || state === 'fail') {
                            totalAnswered++;
                            if (state === 'ok') {
                                correctCount++;
                            }
                        }
                    }

                    this.userStatistics[userId] = {
                        correct_count: correctCount,
                        total_answered: totalAnswered
                    };
                }

                // Calculate question statistics
                this.questionStatistics = {};
                for (let i = 1; i <= this.questions.length; i++) {
                    this.questionStatistics[i] = {
                        correct_count: 0,
                        total_attempts: 0
                    };
                }

                for (const userId in this.liveStats) {
                    for (const questionId in this.liveStats[userId]) {
                        const state = this.liveStats[userId][questionId].state;
                        if (state === 'ok' || state === 'fail') {
                            const qId = parseInt(questionId);
                            this.questionStatistics[qId].total_attempts++;
                            if (state === 'ok') {
                                this.questionStatistics[qId].correct_count++;
                            }
                        }
                    }
                }
            }

            updateStatisticsIncremental(userId, questionId, oldState, newState) {
                // Initialize stats if needed
                if (!this.userStatistics[userId]) {
                    this.userStatistics[userId] = { correct_count: 0, total_answered: 0 };
                }
                if (!this.questionStatistics[questionId]) {
                    this.questionStatistics[questionId] = { correct_count: 0, total_attempts: 0 };
                }

                // Remove old state contribution
                if (oldState === 'ok' || oldState === 'fail') {
                    this.userStatistics[userId].total_answered--;
                    this.questionStatistics[questionId].total_attempts--;
                    if (oldState === 'ok') {
                        this.userStatistics[userId].correct_count--;
                        this.questionStatistics[questionId].correct_count--;
                    }
                }

                // Add new state contribution
                if (newState === 'ok' || newState === 'fail') {
                    this.userStatistics[userId].total_answered++;
                    this.questionStatistics[questionId].total_attempts++;
                    if (newState === 'ok') {
                        this.userStatistics[userId].correct_count++;
                        this.questionStatistics[questionId].correct_count++;
                    }
                }
            }

            updateQuizInfo() {
                this.currentQuizElement.textContent = this.currentQuiz;
                this.totalQuestionsElement.textContent = this.totalQuestions;
                this.activeUsersElement.textContent = Object.keys(this.users).length;
                this.quizInfoElement.style.display = 'block';
            }

            buildTable() {
                const userIds = Object.keys(this.users);

                // Separate users into two groups
                const inProgressUsers = [];
                const completedUsers = [];

                userIds.forEach(userId => {
                    if (this.completedUsers[userId]) {
                        completedUsers.push(userId);
                    } else {
                        inProgressUsers.push(userId);
                    }
                });
<<<<<<< HEAD

=======
                
                // Sort completed users by completion time (most recent first)
                completedUsers.sort((a, b) => {
                    const timeA = this.completionTimes[a];
                    const timeB = this.completionTimes[b];
                    
                    // If both have completion times, sort by time (descending - newest first)
                    if (timeA && timeB) {
                        return new Date(timeB) - new Date(timeA);
                    }
                    // If only one has completion time, prioritize it
                    if (timeA) return -1;
                    if (timeB) return 1;
                    // If neither has completion time, maintain order
                    return 0;
                });
                
>>>>>>> 45af2b14
                // Update filter counts
                this.countAll.textContent = userIds.length;
                this.countInProgress.textContent = inProgressUsers.length;
                this.countCompleted.textContent = completedUsers.length;

                // Determine which users to display based on filter
                let displayUsers = [];
                if (this.currentFilter === 'all') {
                    displayUsers = userIds;
                } else if (this.currentFilter === 'inProgress') {
                    displayUsers = inProgressUsers;
                } else if (this.currentFilter === 'completed') {
                    displayUsers = completedUsers;
                }

                // If no users or no users in filtered view, show no-data message
                if (userIds.length === 0 || displayUsers.length === 0) {
                    this.noDataMessage.style.display = 'block';
                    this.statsSection.style.display = 'none';

                    if (userIds.length === 0) {
                        this.noDataMessage.textContent = 'Waiting for users to join the quiz...';
                    } else {
                        this.noDataMessage.textContent = `No users in this category yet.`;
                    }
                    return;
                }

                this.noDataMessage.style.display = 'none';
                this.statsSection.style.display = 'flex';

                // Build table
                this.statsHeader.innerHTML = this.buildTableHeader();
                this.statsBody.innerHTML = this.buildTableRows(displayUsers);
            }

            buildTableHeader() {
                // Build header with question statistics
                let headerHtml = '<th class="username-header">User</th>';
                for (let i = 0; i < this.questions.length; i++) {
                    const question = this.questions[i];
                    const questionId = i + 1;

                    // Get question statistics
                    const questionStats = this.questionStatistics[questionId] || { correct_count: 0, total_attempts: 0 };
                    const statsText = `${questionStats.correct_count}/${questionStats.total_attempts}`;

                    if (question.image && !question.question) {
                        // Image-only question: show filename and small image
                        const imagePath = question.image;
                        const filename = imagePath.split('/').pop().split('.').slice(0, -1).join('.');
                        headerHtml += `<th title="${filename} - Correct: ${statsText}">
                            <div class="image-header">
                                <img src="${imagePath}" alt="${filename}" class="header-image">
                                <div class="image-filename">${filename}</div>
                                <div class="question-stats">${statsText}</div>
                            </div>
                        </th>`;
                    } else {
                        // Regular question with text
                        const questionText = question.question || `Q${i + 1}`;
                        headerHtml += `<th title="${questionText} - Correct: ${statsText}">
                            <div class="question-header">
                                <div class="question-text">${questionText}</div>
                                <div class="question-stats">${statsText}</div>
                            </div>
                        </th>`;
                    }
                }
                return headerHtml;
            }

            buildTableRows(userIds) {
                let bodyHtml = '';
                userIds.forEach(userId => {
                    const username = this.users[userId];

                    // Get user statistics
                    const userStats = this.userStatistics[userId] || { correct_count: 0, total_answered: 0 };
                    const userStatsText = `${userStats.correct_count}/${userStats.total_answered}`;

                    bodyHtml += `<tr id="user-${userId}">`;
                    bodyHtml += `<td class="username-cell">
                        <div class="username-content">
                            <div class="username-text">${username}</div>
                            <span class="user-stats">${userStatsText}</span>
                        </div>
                    </td>`;

                    for (let questionId = 1; questionId <= this.questions.length; questionId++) {
                        const cellData = this.liveStats[userId] && this.liveStats[userId][questionId]
                            ? this.liveStats[userId][questionId]
                            : { state: 'empty', time_taken: null };

                        const state = cellData.state || 'empty';
                        const timeTaken = cellData.time_taken;
                        const stateIcon = this.getStateIcon(state);
                        const timeDisplay = this.formatTime(timeTaken);

                        bodyHtml += `<td class="state-cell state-${state}" id="cell-${userId}-${questionId}">
                            <div class="cell-content">
                                <div class="state-icon">${stateIcon}</div>
                                ${timeDisplay ? `<div class="time-display">${timeDisplay}</div>` : ''}
                            </div>
                        </td>`;
                    }

                    bodyHtml += '</tr>';
                });

                return bodyHtml;
            }

            updateCell(userId, questionId, state, timeTaken) {
                const cellElement = document.getElementById(`cell-${userId}-${questionId}`);
                if (cellElement) {
                    cellElement.className = `state-cell state-${state}`;
                    const stateIcon = this.getStateIcon(state);
                    const timeDisplay = this.formatTime(timeTaken);

                    cellElement.innerHTML = `
                        <div class="cell-content">
                            <div class="state-icon">${stateIcon}</div>
                            ${timeDisplay ? `<div class="time-display">${timeDisplay}</div>` : ''}
                        </div>
                    `;
                }
            }

            updateQuestionHeader(questionId) {
                const questionStats = this.questionStatistics[questionId] || { correct_count: 0, total_attempts: 0 };
                const statsText = `${questionStats.correct_count}/${questionStats.total_attempts}`;

                // Update header in the single table
                const headerCell = this.statsHeader.children[questionId];
                if (headerCell) {
                    const statsElement = headerCell.querySelector('.question-stats');
                    if (statsElement) {
                        statsElement.textContent = statsText;
                    }
                }
            }

            updateUserStats(userId) {
                const userStats = this.userStatistics[userId] || { correct_count: 0, total_answered: 0 };
                const userStatsText = `${userStats.correct_count}/${userStats.total_answered}`;

                // Find the user stats element
                const userRow = document.getElementById(`user-${userId}`);
                if (userRow) {
                    const statsElement = userRow.querySelector('.user-stats');
                    if (statsElement) {
                        statsElement.textContent = userStatsText;
                    }
                }
            }

            formatTime(seconds) {
                if (seconds === null || seconds === undefined) {
                    return null;
                }

                if (seconds < 60) {
                    return `${Math.round(seconds)}s`;
                } else {
                    const minutes = Math.floor(seconds / 60);
                    const remainingSeconds = Math.round(seconds % 60);
                    return `${minutes}m ${remainingSeconds}s`;
                }
            }

            getStateIcon(state) {
                switch (state) {
                    case 'think': return '🟡';
                    case 'ok': return '🟢';
                    case 'fail': return '🔴';
                    default: return '⚪';
                }
            }

            // Send periodic ping to keep connection alive
            startKeepAlive() {
                setInterval(() => {
                    if (this.ws && this.ws.readyState === WebSocket.OPEN) {
                        this.ws.send(JSON.stringify({ type: 'ping' }));
                    }
                }, 30000); // Ping every 30 seconds
            }
        }

        // Initialize the live stats client when page loads
        document.addEventListener('DOMContentLoaded', () => {
            const client = new LiveStatsClient();
            client.startKeepAlive();
        });
    </script>
</body>
</html><|MERGE_RESOLUTION|>--- conflicted
+++ resolved
@@ -798,15 +798,12 @@
                         inProgressUsers.push(userId);
                     }
                 });
-<<<<<<< HEAD
-
-=======
-                
+
                 // Sort completed users by completion time (most recent first)
                 completedUsers.sort((a, b) => {
                     const timeA = this.completionTimes[a];
                     const timeB = this.completionTimes[b];
-                    
+
                     // If both have completion times, sort by time (descending - newest first)
                     if (timeA && timeB) {
                         return new Date(timeB) - new Date(timeA);
@@ -817,8 +814,7 @@
                     // If neither has completion time, maintain order
                     return 0;
                 });
-                
->>>>>>> 45af2b14
+
                 // Update filter counts
                 this.countAll.textContent = userIds.length;
                 this.countInProgress.textContent = inProgressUsers.length;
